--- conflicted
+++ resolved
@@ -455,11 +455,7 @@
             self._rvs = _uniform_inclusive(0.0, 1.0)
             if self.prior == "uniform":
                 self.transformer = Pipeline(
-<<<<<<< HEAD
-                    [Identity(), Normalize(self.low, self.high)])
-=======
-                    [Identity(), Normalize(low, high, is_int=True)])
->>>>>>> 45949ab4
+                    [Identity(), Normalize(self.low, self.high, is_int=True)])
             else:
 
                 self.transformer = Pipeline(
